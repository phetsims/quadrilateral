--- conflicted
+++ resolved
@@ -38,14 +38,11 @@
 import NumberIO from '../../../../tandem/js/types/NumberIO.js';
 import TProperty from '../../../../axon/js/TProperty.js';
 import Multilink from '../../../../axon/js/Multilink.js';
-<<<<<<< HEAD
 import QuadrilateralPhysics from './QuadrilateralPhysics.js';
-=======
 import TEmitter from '../../../../axon/js/TEmitter.js';
 import QuadrilateralShapeDetector from './QuadrilateralShapeDetector.js';
 import SidePair from './SidePair.js';
 import VertexPair from './VertexPair.js';
->>>>>>> eedc1580
 
 // A useful type for calculations for the vertex Shapes which define where the Vertex can move depending on
 // the positions of the other vertices. Lines are along the bounds of model space and RayIntersections
