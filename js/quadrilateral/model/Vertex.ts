--- conflicted
+++ resolved
@@ -95,13 +95,8 @@
    *                                  a tangible device.
    * @param tandem
    */
-<<<<<<< HEAD
-  public constructor( initialPosition: Vector2, physicsEngine: QuadrilateralPhysics, vertexLabel: VertexLabel, smoothingLengthProperty: IReadOnlyProperty<number>, usePhysics: boolean, tandem: Tandem ) {
+  public constructor( initialPosition: Vector2, physicsEngine: QuadrilateralPhysics, vertexLabel: VertexLabel, smoothingLengthProperty: TReadOnlyProperty<number>, usePhysics: boolean, tandem: Tandem ) {
     this.physicsEngine = physicsEngine;
-
-=======
-  public constructor( initialPosition: Vector2, vertexLabel: VertexLabel, smoothingLengthProperty: TReadOnlyProperty<number>, tandem: Tandem ) {
->>>>>>> eedc1580
     this.smoothingLengthProperty = smoothingLengthProperty;
     this.positionProperty = new Vector2Property( initialPosition, {
       tandem: tandem.createTandem( 'positionProperty' )
