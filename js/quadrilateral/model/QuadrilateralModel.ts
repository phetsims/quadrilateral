// Copyright 2021-2022, University of Colorado Boulder

/**
 * The base model class for Quadrilateral. Assembles all model components and responsible for managing Properties
 * that indicate the state of the whole Quadrilateral shape. Will probably also manage Properties that manage
 * the state of the Sim (UI element visibility and so on).
 *
 * @author Jesse Greenberg (PhET Interactive Simulations)
 */

import BooleanProperty from '../../../../axon/js/BooleanProperty.js';
import Property from '../../../../axon/js/Property.js';
import Bounds2 from '../../../../dot/js/Bounds2.js';
import Tandem from '../../../../tandem/js/Tandem.js';
import QuadrilateralQueryParameters from '../QuadrilateralQueryParameters.js';
import quadrilateral from '../../quadrilateral.js';
import QuadrilateralShapeModel from './QuadrilateralShapeModel.js';
import Vertex from './Vertex.js';
import Vector2 from '../../../../dot/js/Vector2.js';
import NumberProperty from '../../../../axon/js/NumberProperty.js';
import Utils from '../../../../dot/js/Utils.js';
import ModelViewTransform2 from '../../../../phetcommon/js/view/ModelViewTransform2.js';
import TReadOnlyProperty from '../../../../axon/js/TReadOnlyProperty.js';
import NullableIO from '../../../../tandem/js/types/NullableIO.js';
import QuadrilateralPreferencesModel from './QuadrilateralPreferencesModel.js';
<<<<<<< HEAD
import IProperty from '../../../../axon/js/IProperty.js';
import QuadrilateralPhysics from './QuadrilateralPhysics.js';
=======
import TProperty from '../../../../axon/js/TProperty.js';
import Emitter from '../../../../axon/js/Emitter.js';
>>>>>>> eedc1580

class QuadrilateralModel {

  // The bounds in model space. The bounds will change depending on available screen bounds so that
  // on larger screens there is more model space to explore diferent shapes.
  public modelBoundsProperty: Property<Bounds2 | null>;

  // The Bounds provided by the physical model, so we know how to map the physical model bounds to the model space
  public physicalModelBoundsProperty: Property<Bounds2 | null>;

  // A transform that goes from tangible to virtual space. Used to set simulation vertex positions from
  // positions from position data provided by the physical device.
  // TODO: This should likely replace the physicalModelBoundsProperty and its mapping.
  public physicalToVirtualTransform: ModelViewTransform2 = ModelViewTransform2.createIdentity();

  // Whether a reset is currently in progress. Added for sound. If the model is actively resetting,
  // SoundManagers will disable so we don't play sounds for transient model states. It is a value for when
  // the reset is NOT in progress because that is most convenient to pass to SoundGenerator enableControlProperties.
  public resetNotInProgressProperty: TProperty<boolean>;

  // If true, the simulation is "calibrating" to a physical device so we don't set the vertex positions in response
  // to changes from the physical device. Instead we are updating physicalModelBounds.
  public isCalibratingProperty: TProperty<boolean>;

  // If true, a panel displaying model values will be added to the view. Only for debugging.
  public showDebugValuesProperty: TProperty<boolean>;

  // Whether or not a marker is detected for physical device rotation. This is used for OpenCV prototypes and
  // historically was used for prototypes using a marker detection library.
  // TODO: This is a candidate for removal prior to publishing the sim.
  public rotationMarkerDetectedProperty: TProperty<boolean>;

  // True when we are connected to a device in some way, either bluetooth, serial, or
  // opencv. This is mostly for data collection.
  public connectedToDeviceProperty: TProperty<boolean>;

  // Controls runtime preferences for the simulation.
  public readonly preferencesModel: QuadrilateralPreferencesModel;

  // A Property that indicates that all markers are observed by the camera to control this simulation. Part of
  // a prototype for using OpenCV as an input method for the simulation
  public allVertexMarkersDetectedProperty: TReadOnlyProperty<boolean>;

  // Properties that indicate whether the OpenCV prototype detects an individual vertex. The tool must be able
  // to detect each vertex individually. The tool must be able to detect each marker individually for this to be
  // relevant.
  public vertexAMarkerDetectedProperty: TReadOnlyProperty<boolean>;
  public vertexBMarkerDetectedProperty: TReadOnlyProperty<boolean>;
  public vertexCMarkerDetectedProperty: TReadOnlyProperty<boolean>;
  public vertexDMarkerDetectedProperty: TReadOnlyProperty<boolean>;

  // A Property that controls whether Voicing responses will be enabled for when the OpenCV prototype changes in its
  // ability to see various markers.
  public readonly markerResponsesEnabledProperty: BooleanProperty;

  // The amount of rotation in radians of the tangible shape. This is used in OpenCV prototypes as well as historically
  // in old prototypes using a marker detection library.
  // TODO: Possibly remove this before publishing, this feature is not in use at the moment.
  public tangibleRotationProperty: NumberProperty;

  // Whether the angle guide graphics are visible at each vertex.
  public readonly markersVisibleProperty: BooleanProperty;

  // Whether labels on each vertex are visible.
  public readonly vertexLabelsVisibleProperty: BooleanProperty;

  // Whether the grid is visible.
  public readonly gridVisibleProperty: BooleanProperty;

  // Whether the diagonal guides are visible.
  public readonly diagonalGuidesVisibleProperty: BooleanProperty;

  // Whether the shape name is displayed to the user.
  public readonly shapeNameVisibleProperty: BooleanProperty;

  // Whether the simulation sound design is enabled to play as the shape changes. For now,
  // this only controls the "Tracks" sound designs in this simulation. When this is false,
  // we will still hear general and common code sounds.
  public readonly shapeSoundEnabledProperty: BooleanProperty;

  // A reference to the "main" shape model for the simulation. Controls vertex positions.
  public quadrilateralShapeModel: QuadrilateralShapeModel;

  // A reference to a "test" model for the simulation. Used to validate and verify that vertex positions are
  // reasonable before setting to the "main" shape model.
  public quadrilateralTestShapeModel: QuadrilateralShapeModel;

  // Emits an event when a full model reset happens (but not when a shape reset happens)
  public readonly resetEmitter = new Emitter();

  // The first model step we will disable all sounds. This simulation updates certain Properties in the animation
  // frame so we wait until after the sim has loaded to start playing any sounds (lazyLink is not sufficient when
  // Properties are updated the following frame).
  private firstModelStep: boolean;

<<<<<<< HEAD
  private readonly physicsEngine = new QuadrilateralPhysics();

  // The spacing of the model "grid" along both x and y axes. The Quadrilateral vertex positions will be constrained to
  // intervals of these values in model coordinates.
  public static MAJOR_GRID_SPACING = 0.05;
  public static MINOR_GRID_SPACING: number = QuadrilateralModel.MAJOR_GRID_SPACING / 4;

=======
>>>>>>> eedc1580
  public constructor( preferencesModel: QuadrilateralPreferencesModel, tandem: Tandem ) {

    this.preferencesModel = preferencesModel;

    this.connectedToDeviceProperty = new BooleanProperty( false, {
      tandem: tandem.createTandem( 'connectedToDeviceProperty' )
    } );

    this.modelBoundsProperty = new Property<Bounds2 | null>( null, {
      tandem: tandem.createTandem( 'modelBoundsProperty' ),
      phetioValueType: NullableIO( Bounds2.Bounds2IO )
    } );

    this.physicalModelBoundsProperty = new Property<Bounds2 | null>( null, {
      tandem: tandem.createTandem( 'physicalModelBoundsProperty' ),
      phetioValueType: NullableIO( Bounds2.Bounds2IO )
    } );

    this.isCalibratingProperty = new BooleanProperty( false, {
      tandem: tandem.createTandem( 'isCalibratingProperty' )
    } );

    this.showDebugValuesProperty = new BooleanProperty( QuadrilateralQueryParameters.showModelValues );

    this.resetNotInProgressProperty = new BooleanProperty( true, {
      tandem: tandem.createTandem( 'resetNotInProgressProperty' )
    } );

    this.rotationMarkerDetectedProperty = new BooleanProperty( false );

    this.tangibleRotationProperty = new NumberProperty( 0 );

    this.allVertexMarkersDetectedProperty = new BooleanProperty( false, {
      tandem: tandem.createTandem( 'allVertexMarkersDetectedProperty' )
    } );
    this.vertexAMarkerDetectedProperty = new BooleanProperty( false, {
      tandem: tandem.createTandem( 'vertexAMarkerDetectedProperty' )
    } );
    this.vertexBMarkerDetectedProperty = new BooleanProperty( false, {
      tandem: tandem.createTandem( 'vertexBMarkerDetectedProperty' )
    } );
    this.vertexCMarkerDetectedProperty = new BooleanProperty( false, {
      tandem: tandem.createTandem( 'vertexCMarkerDetectedProperty' )
    } );
    this.vertexDMarkerDetectedProperty = new BooleanProperty( false, {
      tandem: tandem.createTandem( 'vertexDMarkerDetectedProperty' )
    } );
    this.markerResponsesEnabledProperty = new BooleanProperty( false, {
      tandem: tandem.createTandem( 'markerResponsesEnabledProperty' )
    } );

    this.quadrilateralShapeModel = new QuadrilateralShapeModel( this, this.physicsEngine, {
      tandem: tandem.createTandem( 'quadrilateralShapeModel' )
    } );

    this.quadrilateralTestShapeModel = new QuadrilateralShapeModel( this, this.physicsEngine,{
      validateShape: false,
      tandem: tandem.createTandem( 'quadrilateralTestShapeModel' )
    } );

    this.vertexLabelsVisibleProperty = new BooleanProperty( true, {
      tandem: tandem.createTandem( 'vertexLabelsVisibleProperty' )
    } );

    this.gridVisibleProperty = new BooleanProperty( false, {
      tandem: tandem.createTandem( 'gridVisibleProperty' )
    } );

    this.diagonalGuidesVisibleProperty = new BooleanProperty( false, {
      tandem: tandem.createTandem( 'diagonalGuidesVisibleProperty' )
    } );

    this.markersVisibleProperty = new BooleanProperty( false, {
      tandem: tandem.createTandem( 'markersVisibleProperty' )
    } );

    this.shapeNameVisibleProperty = new BooleanProperty( false, {
      tandem: tandem.createTandem( 'shapeNameVisibleProperty' )
    } );

    this.shapeSoundEnabledProperty = new BooleanProperty( true, {
      tandem: tandem.createTandem( 'shapeSoundEnabledProperty' )
    } );

    this.firstModelStep = true;

    // Put a reference to the simulation model on the window so that we can access it in wrappers that facilitate
    // communication between device and simulation.
    // @ts-ignore TODO: TypeScript doesn't allow us to do such hacky things (perhaps for good reason...)
    window.simModel = this;
  }

  /**
   * Returns true if the vertex position is allowed. Sets the proposed vertex position to the test shape
   * and returns true if the scratch QuadrilateralShapeModel reports that it is in a valid position.
   */
  public isVertexPositionAllowed( vertex: Vertex, proposedPosition: Vector2 ): boolean {

    // set the proposed position to the scratch shape
    this.quadrilateralTestShapeModel.set( this.quadrilateralShapeModel );
    this.quadrilateralTestShapeModel.getLabelledVertex( vertex.vertexLabel ).positionProperty.set( proposedPosition );

    return this.quadrilateralTestShapeModel.isQuadrilateralShapeAllowed();
  }

  /**
   * Returns true if the two vertex positions are allowed for the quadrilateral.
   */
  public areVertexPositionsAllowed( vertex1: Vertex, vertex1ProposedPosition: Vector2, vertex2: Vertex, vertex2ProposedPosition: Vector2 ): boolean {

    // Set the test shape to the current value of the actual shape before proposed positions
    this.quadrilateralTestShapeModel.set( this.quadrilateralShapeModel );

    // Setting multiple vertex positions at once, we need to wait to call listeners until all values are ready
    this.quadrilateralTestShapeModel.setPropertiesDeferred( true );

    // set the proposed positions to the test quadrilateral without calling listeners
    const testVertex1 = this.quadrilateralTestShapeModel.getLabelledVertex( vertex1.vertexLabel );
    const testVertex2 = this.quadrilateralTestShapeModel.getLabelledVertex( vertex2.vertexLabel );

    testVertex1.positionProperty.set( vertex1ProposedPosition );
    testVertex2.positionProperty.set( vertex2ProposedPosition );

    // This will un-defer and call listeners for us
    this.quadrilateralTestShapeModel.setPropertiesDeferred( false );

    return this.quadrilateralTestShapeModel.isQuadrilateralShapeAllowed();
  }

  /**
   * Set the physical model bounds from the device bounds. For now, we assume that the devices is like
   * one provided by CHROME lab, where sides are created from a socket and arm such that the largest length
   * of one side is when the arm is as far out of the socket as possible and the smallest length is when the
   * arm is fully inserted into the socket. In this case the smallest length will be half of the largest length.
   * When calibrating, we ask for the largest shape possible, so the minimum lengths are just half these
   * provided values. There is also an assumption that the sides are the same and the largest possible shape is a
   * square. We create a Bounds2 defined by these constraints
   *
   * TODO: The assumptions that all sides are the same length could be creating some weird cases.
   */
  public setPhysicalModelBounds( topLength: number, rightLength: number, bottomLength: number, leftLength: number ): void {

    // assuming a square shape for extrema - we may need a mapping function for each individual side if this cannot be assumed
    const maxLength = _.max( [ topLength, rightLength, bottomLength, leftLength ] )!;
    this.physicalModelBoundsProperty.value = new Bounds2( 0, 0, maxLength, maxLength );
  }

  /**
   * Create a transform that will go from tangible to virtual space. The scaling only uses one dimension because
   * we assume scaling should be the same in both x and y. It uses height as the limiting factor for scaling
   * because the simulation bounds are wider than they are tall.
   */
  public setPhysicalToVirtualTransform( width: number, height: number ): void {
    this.physicalToVirtualTransform = ModelViewTransform2.createSinglePointScaleMapping(
      new Vector2( width / 2, height / 2 ), // center of the physical space "model"
      new Vector2( 0, 0 ), // origin of the simulation model
      this.modelBoundsProperty.value!.height / ( height ) // scale from physical model to simulation space
    );
  }

  /**
   * Resets the model.
   */
  public reset(): void {

    // reset is in progress (not not in progress)
    this.resetNotInProgressProperty.value = false;

    this.quadrilateralShapeModel.reset();
    this.quadrilateralTestShapeModel.reset();

    // Eagerly update the Properties that are set asynchronously so we don't wait until
    // the next frame for these to be set after a reset.
    this.quadrilateralShapeModel.updateOrderDependentProperties();

    // reset visibility Properties
    this.markersVisibleProperty.reset();
    this.vertexLabelsVisibleProperty.reset();
    this.gridVisibleProperty.reset();
    this.diagonalGuidesVisibleProperty.reset();
    this.shapeNameVisibleProperty.reset();
    this.shapeSoundEnabledProperty.reset();

    this.resetEmitter.emit();

    // reset is not in progress anymore
    this.resetNotInProgressProperty.value = true;
  }

  /**
   * Steps the model.
   * @param dt - time step, in seconds
   */
  public step( dt: number ): void {
    this.physicsEngine.step( dt );

    this.quadrilateralShapeModel.step( dt );

    // First model step prevent sounds from coming through as we call updateOrderDependentProperties
    // TODO: This may not be necessary anymore since updateOrderDependentPRoperties was moved
    // out of the animation frame.
    if ( this.firstModelStep ) {
      this.resetNotInProgressProperty.value = false;
    }

    if ( this.firstModelStep ) {
      this.firstModelStep = false;
      this.resetNotInProgressProperty.value = true;
    }
  }

  /**
   * Returns the closest position in the model from the point provided that will be constrained to the minor lines
   * of the model "grid". By default it uses the minor grid spacing controlled by Preferences. But a different spacing
   * may be needed depending on the method of input.
   */
  public getClosestGridPosition( position: Vector2, interval?: number ): Vector2 {
    if ( interval === undefined ) {
      interval = this.preferencesModel.fineInputSpacingProperty.value ? QuadrilateralQueryParameters.minorFineVertexInterval : QuadrilateralQueryParameters.minorVertexInterval;
    }

    return new Vector2( Utils.roundToInterval( position.x, interval ), Utils.roundToInterval( position.y, interval ) );
  }
}

quadrilateral.register( 'QuadrilateralModel', QuadrilateralModel );
export default QuadrilateralModel;<|MERGE_RESOLUTION|>--- conflicted
+++ resolved
@@ -23,13 +23,9 @@
 import TReadOnlyProperty from '../../../../axon/js/TReadOnlyProperty.js';
 import NullableIO from '../../../../tandem/js/types/NullableIO.js';
 import QuadrilateralPreferencesModel from './QuadrilateralPreferencesModel.js';
-<<<<<<< HEAD
-import IProperty from '../../../../axon/js/IProperty.js';
-import QuadrilateralPhysics from './QuadrilateralPhysics.js';
-=======
 import TProperty from '../../../../axon/js/TProperty.js';
 import Emitter from '../../../../axon/js/Emitter.js';
->>>>>>> eedc1580
+import QuadrilateralPhysics from './QuadrilateralPhysics.js';
 
 class QuadrilateralModel {
 
@@ -125,7 +121,6 @@
   // Properties are updated the following frame).
   private firstModelStep: boolean;
 
-<<<<<<< HEAD
   private readonly physicsEngine = new QuadrilateralPhysics();
 
   // The spacing of the model "grid" along both x and y axes. The Quadrilateral vertex positions will be constrained to
@@ -133,8 +128,6 @@
   public static MAJOR_GRID_SPACING = 0.05;
   public static MINOR_GRID_SPACING: number = QuadrilateralModel.MAJOR_GRID_SPACING / 4;
 
-=======
->>>>>>> eedc1580
   public constructor( preferencesModel: QuadrilateralPreferencesModel, tandem: Tandem ) {
 
     this.preferencesModel = preferencesModel;
@@ -190,7 +183,7 @@
       tandem: tandem.createTandem( 'quadrilateralShapeModel' )
     } );
 
-    this.quadrilateralTestShapeModel = new QuadrilateralShapeModel( this, this.physicsEngine,{
+    this.quadrilateralTestShapeModel = new QuadrilateralShapeModel( this, this.physicsEngine, {
       validateShape: false,
       tandem: tandem.createTandem( 'quadrilateralTestShapeModel' )
     } );
