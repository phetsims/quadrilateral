// Copyright 2021-2022, University of Colorado Boulder

/**
 * The model for a side of the quadrilateral, between two Vertices.
 * @author Jesse Greenberg (PhET Interactive Simulations)
 */

import DerivedProperty from '../../../../axon/js/DerivedProperty.js';
import Vector2 from '../../../../dot/js/Vector2.js';
import Tandem from '../../../../tandem/js/Tandem.js';
import NumberIO from '../../../../tandem/js/types/NumberIO.js';
import quadrilateral from '../../quadrilateral.js';
import Vertex from './Vertex.js';
import BooleanProperty from '../../../../axon/js/BooleanProperty.js';
import QuadrilateralQueryParameters from '../QuadrilateralQueryParameters.js';
import TReadOnlyProperty from '../../../../axon/js/TReadOnlyProperty.js';
import { Line } from '../../../../scenery/js/imports.js';
import { Shape } from '../../../../kite/js/imports.js';
import optionize from '../../../../phet-core/js/optionize.js';
import NumberProperty from '../../../../axon/js/NumberProperty.js';
<<<<<<< HEAD
import QuadrilateralPhysics from './QuadrilateralPhysics.js';
import vertexLabel from './VertexLabel.js';
import vertexAngles from './VertexAngles.js';
=======
import SideLabel from './SideLabel.js';
import VertexLabel from './VertexLabel.js';
>>>>>>> eedc1580

type SideOptions = {

  // Offsets the initial tilt by this Vector so that the tilt values can be the same for each side even
  // if they have different orientations.
  offsetVectorForTiltCalculation?: Vector2;

  // If true, assertions will be made about the state of the side. But you may not always want them because
  // we may be trying to identify if a particular configuration of the quadrilateral is valid and we need to
  // gracefully notify that state is not allowed.
  validateShape?: boolean;
};

class Side {

  private readonly physicsBody: p2.Body | null = null;

  // Reference to the vertices that compose this Side.
  public vertex1: Vertex;
  public vertex2: Vertex;

  // Has this side been connected to another to form a shape?
  private isConnected: boolean;

  // Angle of this line against a perpendicular line that would be drawn across it when the vertices are at their
  // initial positions, used to determine the amount of tilt of the line.
  public tiltProperty: TReadOnlyProperty<number>;
  public lengthProperty: NumberProperty;

  // Whether or not this Side is pressed and being interacted with. For now this is useful for debugging.
  public readonly isPressedProperty: BooleanProperty;

  // Allows us to label this Side so we know which one we are working with when that is important for
  // various calculations.
  public readonly sideLabel: SideLabel;

  public voicingObjectResponseDirty = false;

  // The shape of the side, determined by the length and the model width.
  public shapeProperty: TReadOnlyProperty<Shape>;

  // The tolerance for this side to determine if it is equal to another. It is a portion of the full length
  // so that when the side is longer it still as easy for two sides to be equal in length. Otherwise the
  // tolerance interval will be relatively much larger when the length is very small.
  // TODO: I suspect that the usages of this can be removed now that we are not tracking changes in shape length in real time for learning goals.
  public readonly lengthToleranceIntervalProperty: TReadOnlyProperty<number>;

  // In model coordinates, the length of a side segment in model coordinates. The full side is divided into segments of
  // this length with the final segment length being the remainder.
  public static readonly SIDE_SEGMENT_LENGTH = 0.25;

  // in model coordinates, the width of a side - Sides exist in model space to apply rules that vertices and
  // sides can never overlap
  public static readonly SIDE_WIDTH = 0.1;

  /**
   * @param vertex1 - The first vertex of this Side.
   * @param vertex2 - The second vertex of this Side.
   * @param physicsEngine
   * @param tandem
   * @param [providedOptions]
   */
  public constructor( vertex1: Vertex, vertex2: Vertex, physicsEngine: QuadrilateralPhysics, tandem: Tandem, providedOptions?: SideOptions ) {

    const options = optionize<SideOptions, SideOptions>()( {
      offsetVectorForTiltCalculation: new Vector2( 1, 0 ),
      validateShape: true
    }, providedOptions );

    this.vertex1 = vertex1;
    this.vertex2 = vertex2;
    this.isConnected = false;

    this.sideLabel = this.determineSideLabel();

    this.isPressedProperty = new BooleanProperty( false, {
      tandem: tandem.createTandem( 'isPressedProperty' )
    } );

    this.tiltProperty = new DerivedProperty( [ this.vertex1.positionProperty, this.vertex2.positionProperty ],
      ( vertex1Position, vertex2Position ) => {
        return Vertex.calculateAngle( vertex1Position, vertex2Position, vertex2Position.plus( options.offsetVectorForTiltCalculation ), options.validateShape );
      }, {
        tandem: tandem.createTandem( 'tiltProperty' ),
        phetioValueType: NumberIO
      } );

    // The distance between the two vertices, in model space.
    this.lengthProperty = new NumberProperty( 0, {
      tandem: tandem.createTandem( 'lengthProperty' )
    } );

    this.shapeProperty = new DerivedProperty(
      [ this.vertex1.positionProperty, this.vertex2.positionProperty ],
      ( position1, position2 ) => {

        // TODO: make reusable
        const lineShape = new Line( position1.x, position1.y, position2.x, position2.y, {
          lineWidth: Side.SIDE_WIDTH
        } );

        return lineShape.getStrokedShape();
      } );

    this.lengthToleranceIntervalProperty = new DerivedProperty( [ this.lengthProperty ], length => {
      return length * QuadrilateralQueryParameters.lengthToleranceIntervalScaleFactor;
    }, {
      tandem: tandem.createTandem( 'lengthToleranceIntervalProperty' ),
      phetioValueType: NumberIO
    } );

    if ( false ) {
      // const p2Position = QuadrilateralPhysics.vectorToP2Position( vertex2.positionProperty.value.average( vertex1.positionProperty.value ) );

      this.physicsBody = new p2.Body( {
        // mass: 0.15,
        fixedRotation: true,

        // needs to be the center of the shape and update dynamically
        // position: p2Position,
        velocity: [ 0, 0 ],
        angularVelocity: 0,

        ccdSpeedThreshold: 40
      } );

      let vertex1Constraint: p2.RevoluteConstraint | null = null;
      let vertex2Constraint: p2.RevoluteConstraint | null = null;

      physicsEngine.addBody( this.physicsBody );

      let physicsShape: p2.Shape | null;
      this.shapeProperty.link( modelShape => {
        if ( physicsShape ) {
          this.physicsBody!.removeShape( physicsShape );
        }

        const p2Position = QuadrilateralPhysics.vectorToP2Position( vertex2.positionProperty.value.average( vertex1.positionProperty.value ) );
        this.physicsBody!.position = p2Position;

        assert && assert( modelShape.subpaths.length === 1 );
        const p2Path: [ number, number ][] = [];

        const subpath = modelShape.subpaths[ 0 ];

        // points need to be in CCW order (opposite of subpath segments)
        for ( let i = subpath.segments.length - 1; i > -1; i-- ) {
          const segment = subpath.segments[ i ];

          // create a path around the start point of each segment for the body shape
          p2Path.push( QuadrilateralPhysics.vectorToP2Position( segment.start ) );
        }

        const copyPath = p2Path.slice();
        physicsShape = new p2.Convex( {
          vertices: p2Path
        } );
        this.physicsBody!.addShape( physicsShape );

        this.physicsBody!.setDensity( 1e6 );

        if ( this.vertex1.vertexLabel === vertexLabel.VERTEX_A ) {
          console.log( copyPath );
        }

        if ( vertex1Constraint ) {
          physicsEngine.removePhysicsConstraint( vertex1Constraint );
          vertex1Constraint = null;
        }
        if ( vertex2Constraint ) {
          physicsEngine.removePhysicsConstraint( vertex2Constraint );
          vertex2Constraint = null;
        }

        const localAOut: [ number, number ] = [ 0, 0 ];
        const localBOut: [ number, number ] = [ 0, 0 ];

        this.physicsBody!.toLocalFrame( localAOut, QuadrilateralPhysics.vectorToP2Position( vertex1.positionProperty.value ) );
        this.physicsBody!.toLocalFrame( localBOut, QuadrilateralPhysics.vectorToP2Position( vertex2.positionProperty.value ) );

        // constraint for vertex1
        vertex1Constraint = new p2.RevoluteConstraint( this.physicsBody!, vertex1.physicsBody, {
          localPivotA: localAOut,
          localPivotB: [ 0, 0 ]
        } );

        vertex2Constraint = new p2.RevoluteConstraint( this.physicsBody!, vertex1.physicsBody, {
          localPivotA: localBOut,
          localPivotB: [ 0, 0 ]
        } );

        physicsEngine.addPhysicsConstraint( vertex1Constraint );
        physicsEngine.addPhysicsConstraint( vertex2Constraint );
      } );
    }
  }

  /**
   * Update the length of this Side from vertex positions. It is unfortunate that the client has to call this
   * to update the length, but we must only update the side after all vertex positions have been set. See
   * updateOrderDependentProperties for more information.
   */
  public updateLength(): void {
    this.lengthProperty.value = Vector2.getDistanceBetweenVectors( this.vertex2.positionProperty.value, this.vertex1.positionProperty.value );
  }

  /**
   * Returns the number of segments used for this side. The length is broken up into SIDE_SEGMENT_LENGTH and this
   * is used for many kinds of views.
   */
  public getNumberOfSegments(): number {
    return Math.floor( this.lengthProperty.value / Side.SIDE_SEGMENT_LENGTH );
  }


  /**
   * Get the length of the final segment. The length is divided into segments, this is the remainder for the final
   * segment.
   */
  public getFinalSegmentLength(): number {
    return this.lengthProperty.value % Side.SIDE_SEGMENT_LENGTH;
  }

  /**
   * Returns true if this Side includes the provided Vertex.
   */
  public includesVertex( vertex: Vertex ): boolean {
    return this.vertex1 === vertex || this.vertex2 === vertex;
  }

  /**
   * Returns the position in model coordinates between the two Vertices of this Side.
   */
  public getMidpoint(): Vector2 {
    return this.vertex2.positionProperty.value.average( this.vertex1.positionProperty.value );
  }


  /**
   * Returns the lowest vertex between the two Vertices of this side. If the vertices have the same
   * Y value in the model vertex1 is returned.
   */
  public getLowestVertex(): Vertex {
    return this.vertex1.positionProperty.value.y <= this.vertex2.positionProperty.value.y ?
           this.vertex1 : this.vertex2;
  }

  public getHighestVertex(): Vertex {
    return this.vertex1.positionProperty.value.y >= this.vertex2.positionProperty.value.y ?
           this.vertex1 : this.vertex2;
  }

  /**
   * Connect this side to another to form a shape. Connects this.vertex1 to otherSide.vertex2, illustrated like this.
   * Be aware of this as you use this function to build a shape because it will change how angles are calculated.
   *
   *  otherSide.vertex1---------------otherSide.vertex2
   *                                  thisSide.vertex1
   *                                    |
   *                                    |
   *                                    |
   *                                    |
   *                                  this.vertex2
   *
   */
  public connectToSide( otherSide: Side ): void {
    assert && assert( !this.isConnected, 'Cannot connect a side that is already connected to another.' );
    assert && assert( otherSide !== this, 'Cannot connect a side to itself.' );

    this.isConnected = true;
    this.vertex1.connectToOthers( otherSide.vertex1, this.vertex2 );
  }

  /**
   * From the vertices of this side, apply the correct SideLabel. The vertices have enough info to determine
   * this, so it shouldn't be necessary or possible for the client to provide this as a constructor arg.
   */
  private determineSideLabel(): SideLabel {
    return this.vertex1.vertexLabel === VertexLabel.VERTEX_A ? SideLabel.SIDE_AB :
           this.vertex1.vertexLabel === VertexLabel.VERTEX_B ? SideLabel.SIDE_BC :
           this.vertex1.vertexLabel === VertexLabel.VERTEX_C ? SideLabel.SIDE_CD :
           SideLabel.SIDE_DA;
  }
}

quadrilateral.register( 'Side', Side );
export default Side;<|MERGE_RESOLUTION|>--- conflicted
+++ resolved
@@ -18,14 +18,9 @@
 import { Shape } from '../../../../kite/js/imports.js';
 import optionize from '../../../../phet-core/js/optionize.js';
 import NumberProperty from '../../../../axon/js/NumberProperty.js';
-<<<<<<< HEAD
 import QuadrilateralPhysics from './QuadrilateralPhysics.js';
-import vertexLabel from './VertexLabel.js';
-import vertexAngles from './VertexAngles.js';
-=======
+import VertexLabel from './VertexLabel.js';
 import SideLabel from './SideLabel.js';
-import VertexLabel from './VertexLabel.js';
->>>>>>> eedc1580
 
 type SideOptions = {
 
@@ -137,90 +132,90 @@
       phetioValueType: NumberIO
     } );
 
-    if ( false ) {
-      // const p2Position = QuadrilateralPhysics.vectorToP2Position( vertex2.positionProperty.value.average( vertex1.positionProperty.value ) );
-
-      this.physicsBody = new p2.Body( {
-        // mass: 0.15,
-        fixedRotation: true,
-
-        // needs to be the center of the shape and update dynamically
-        // position: p2Position,
-        velocity: [ 0, 0 ],
-        angularVelocity: 0,
-
-        ccdSpeedThreshold: 40
-      } );
-
-      let vertex1Constraint: p2.RevoluteConstraint | null = null;
-      let vertex2Constraint: p2.RevoluteConstraint | null = null;
-
-      physicsEngine.addBody( this.physicsBody );
-
-      let physicsShape: p2.Shape | null;
-      this.shapeProperty.link( modelShape => {
-        if ( physicsShape ) {
-          this.physicsBody!.removeShape( physicsShape );
-        }
-
-        const p2Position = QuadrilateralPhysics.vectorToP2Position( vertex2.positionProperty.value.average( vertex1.positionProperty.value ) );
-        this.physicsBody!.position = p2Position;
-
-        assert && assert( modelShape.subpaths.length === 1 );
-        const p2Path: [ number, number ][] = [];
-
-        const subpath = modelShape.subpaths[ 0 ];
-
-        // points need to be in CCW order (opposite of subpath segments)
-        for ( let i = subpath.segments.length - 1; i > -1; i-- ) {
-          const segment = subpath.segments[ i ];
-
-          // create a path around the start point of each segment for the body shape
-          p2Path.push( QuadrilateralPhysics.vectorToP2Position( segment.start ) );
-        }
-
-        const copyPath = p2Path.slice();
-        physicsShape = new p2.Convex( {
-          vertices: p2Path
-        } );
-        this.physicsBody!.addShape( physicsShape );
-
-        this.physicsBody!.setDensity( 1e6 );
-
-        if ( this.vertex1.vertexLabel === vertexLabel.VERTEX_A ) {
-          console.log( copyPath );
-        }
-
-        if ( vertex1Constraint ) {
-          physicsEngine.removePhysicsConstraint( vertex1Constraint );
-          vertex1Constraint = null;
-        }
-        if ( vertex2Constraint ) {
-          physicsEngine.removePhysicsConstraint( vertex2Constraint );
-          vertex2Constraint = null;
-        }
-
-        const localAOut: [ number, number ] = [ 0, 0 ];
-        const localBOut: [ number, number ] = [ 0, 0 ];
-
-        this.physicsBody!.toLocalFrame( localAOut, QuadrilateralPhysics.vectorToP2Position( vertex1.positionProperty.value ) );
-        this.physicsBody!.toLocalFrame( localBOut, QuadrilateralPhysics.vectorToP2Position( vertex2.positionProperty.value ) );
-
-        // constraint for vertex1
-        vertex1Constraint = new p2.RevoluteConstraint( this.physicsBody!, vertex1.physicsBody, {
-          localPivotA: localAOut,
-          localPivotB: [ 0, 0 ]
-        } );
-
-        vertex2Constraint = new p2.RevoluteConstraint( this.physicsBody!, vertex1.physicsBody, {
-          localPivotA: localBOut,
-          localPivotB: [ 0, 0 ]
-        } );
-
-        physicsEngine.addPhysicsConstraint( vertex1Constraint );
-        physicsEngine.addPhysicsConstraint( vertex2Constraint );
-      } );
-    }
+    // if ( false ) {
+    //   // const p2Position = QuadrilateralPhysics.vectorToP2Position( vertex2.positionProperty.value.average( vertex1.positionProperty.value ) );
+    //
+    //   this.physicsBody = new p2.Body( {
+    //     // mass: 0.15,
+    //     fixedRotation: true,
+    //
+    //     // needs to be the center of the shape and update dynamically
+    //     // position: p2Position,
+    //     velocity: [ 0, 0 ],
+    //     angularVelocity: 0,
+    //
+    //     ccdSpeedThreshold: 40
+    //   } );
+    //
+    //   let vertex1Constraint: p2.RevoluteConstraint | null = null;
+    //   let vertex2Constraint: p2.RevoluteConstraint | null = null;
+    //
+    //   physicsEngine.addBody( this.physicsBody );
+    //
+    //   let physicsShape: p2.Shape | null;
+    //   this.shapeProperty.link( modelShape => {
+    //     if ( physicsShape ) {
+    //       this.physicsBody!.removeShape( physicsShape );
+    //     }
+    //
+    //     const p2Position = QuadrilateralPhysics.vectorToP2Position( vertex2.positionProperty.value.average( vertex1.positionProperty.value ) );
+    //     this.physicsBody!.position = p2Position;
+    //
+    //     assert && assert( modelShape.subpaths.length === 1 );
+    //     const p2Path: [ number, number ][] = [];
+    //
+    //     const subpath = modelShape.subpaths[ 0 ];
+    //
+    //     // points need to be in CCW order (opposite of subpath segments)
+    //     for ( let i = subpath.segments.length - 1; i > -1; i-- ) {
+    //       const segment = subpath.segments[ i ];
+    //
+    //       // create a path around the start point of each segment for the body shape
+    //       p2Path.push( QuadrilateralPhysics.vectorToP2Position( segment.start ) );
+    //     }
+    //
+    //     const copyPath = p2Path.slice();
+    //     physicsShape = new p2.Convex( {
+    //       vertices: p2Path
+    //     } );
+    //     this.physicsBody!.addShape( physicsShape );
+    //
+    //     this.physicsBody!.setDensity( 1e6 );
+    //
+    //     if ( this.vertex1.vertexLabel === vertexLabel.VERTEX_A ) {
+    //       console.log( copyPath );
+    //     }
+    //
+    //     if ( vertex1Constraint ) {
+    //       physicsEngine.removePhysicsConstraint( vertex1Constraint );
+    //       vertex1Constraint = null;
+    //     }
+    //     if ( vertex2Constraint ) {
+    //       physicsEngine.removePhysicsConstraint( vertex2Constraint );
+    //       vertex2Constraint = null;
+    //     }
+    //
+    //     const localAOut: [ number, number ] = [ 0, 0 ];
+    //     const localBOut: [ number, number ] = [ 0, 0 ];
+    //
+    //     this.physicsBody!.toLocalFrame( localAOut, QuadrilateralPhysics.vectorToP2Position( vertex1.positionProperty.value ) );
+    //     this.physicsBody!.toLocalFrame( localBOut, QuadrilateralPhysics.vectorToP2Position( vertex2.positionProperty.value ) );
+    //
+    //     // constraint for vertex1
+    //     vertex1Constraint = new p2.RevoluteConstraint( this.physicsBody!, vertex1.physicsBody, {
+    //       localPivotA: localAOut,
+    //       localPivotB: [ 0, 0 ]
+    //     } );
+    //
+    //     vertex2Constraint = new p2.RevoluteConstraint( this.physicsBody!, vertex1.physicsBody, {
+    //       localPivotA: localBOut,
+    //       localPivotB: [ 0, 0 ]
+    //     } );
+    //
+    //     physicsEngine.addPhysicsConstraint( vertex1Constraint );
+    //     physicsEngine.addPhysicsConstraint( vertex2Constraint );
+    //   } );
+    // }
   }
 
   /**
