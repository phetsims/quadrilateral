--- conflicted
+++ resolved
@@ -140,7 +140,6 @@
     const dragListener = new DragListener( {
       transform: modelViewTransform,
       start: event => {
-<<<<<<< HEAD
 
         // TODO: See #130, I am not sure what should be spoken during interaction
         this.voicingSpeakFullResponse();
@@ -148,14 +147,7 @@
         const pointerPoint = event.pointer.point;
         const parentPoint = this.globalToParentPoint( pointerPoint );
         const modelPoint = modelViewTransform.viewToModelPosition( parentPoint );
-        vertex.physicsEngine.addPointerConstraint( vertex.physicsBody, modelPoint );
-
-        vertex.physicsBody.setDensity( 1 );
-=======
-        const pointerPoint = event.pointer.point;
-        const parentPoint = this.globalToParentPoint( pointerPoint );
-        startPosition = modelViewTransform.viewToModelPosition( parentPoint );
->>>>>>> eedc1580
+        startPosition = modelPoint;
       },
       drag: ( event: SceneryEvent, listener: DragListener ) => {
         const pointerPoint = event.pointer.point;
@@ -164,18 +156,11 @@
 
         // constrain to the allowable positions in the model along the grid
         const constrainedPosition = model.getClosestGridPosition( modelPoint );
-
-        vertex.physicsEngine.updatePointerConstraint( vertex.physicsBody, modelPoint );
+        vertex.positionProperty.value = constrainedPosition;
 
         // if ( model.isVertexPositionAllowed( vertex, constrainedPosition ) ) {
         //   vertex.positionProperty.value = constrainedPosition;
         // }
-      },
-      end: event => {
-        vertex.physicsEngine.removePointerConstraint( vertex.physicsBody );
-        vertex.physicsEngine.stopBodyMotion( vertex.physicsBody );
-
-        vertex.physicsBody.setDensity( 1e6 );
       },
       end: event => {
 
@@ -209,7 +194,6 @@
         vertex.isPressedProperty.value = false;
       }
     } );
-
 
     // sound - the grab sound is played on press but there is no release sound for this component since there is
     // no behavioral relevance to the release
