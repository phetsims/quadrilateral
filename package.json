--- conflicted
+++ resolved
@@ -24,15 +24,11 @@
       "tangible"
     ],
     "preload": [
-<<<<<<< HEAD
       "../sherpa/lib/mediaPipe/hands@0.4.1646424915/mediaPipeDependencies.js",
       "../sherpa/lib/mediaPipe/hands@0.4.1646424915/hands.js",
       "../sherpa/lib/mediaPipe/camera_utils-0.3.1640029074.js",
       "../sherpa/lib/mediaPipe/control_utils-0.6.1629159505.js",
       "../sherpa/lib/p2-0.7.1.js"
-=======
-      "../sherpa/lib/mediaPipe/hands@0.4.1646424915/hands.js"
->>>>>>> eedc1580
     ],
     "simFeatures": {
       "supportsInteractiveDescription": true,
@@ -42,23 +38,9 @@
     "supportsOutputJS": true
   },
   "eslintConfig": {
-<<<<<<< HEAD
     "globals": {
       "p2": "readonly"
     },
-    "extends": "../chipper/eslint/sim_eslintrc.js",
-    "overrides": [
-      {
-        "files": [
-          "**/*.ts"
-        ],
-        "rules": {
-          "@typescript-eslint/no-explicit-any": "error"
-        }
-      }
-    ]
-=======
     "extends": "../chipper/eslint/sim_eslintrc.js"
->>>>>>> eedc1580
   }
 }