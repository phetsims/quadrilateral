--- conflicted
+++ resolved
@@ -1,10 +1,6 @@
 {
   "name": "quadrilateral",
-<<<<<<< HEAD
   "version": "1.0.0-paperLandTest.1",
-=======
-  "version": "1.2.0-dev.0",
->>>>>>> 28e5d3fe
   "license": "GPL-3.0",
   "repository": {
     "type": "git",
